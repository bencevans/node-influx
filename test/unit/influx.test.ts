--- conflicted
+++ resolved
@@ -10,907 +10,6 @@
 import { dbFixture } from './helpers';
 
 describe('influxdb', () => {
-<<<<<<< HEAD
-	describe('constructor', () => {
-		it('uses default options', () => {
-			expect((new InfluxDB() as any)._options).to.deep.equal({
-				username: 'root',
-				password: 'root',
-				database: null,
-				pool: undefined,
-				schema: [],
-				hosts: [
-					{
-						host: '127.0.0.1',
-						port: 8086,
-						protocol: 'http',
-						options: undefined
-					}
-				]
-			});
-		});
-
-		it('parses dsns', () => {
-			expect(
-				(new InfluxDB('https://connor:password@192.168.0.1:1337/foo') as any)._options,
-			).to.deep.equal({
-				username: 'connor',
-				password: 'password',
-				database: 'foo',
-				pool: undefined,
-				schema: [],
-				hosts: [
-					{
-						host: '192.168.0.1',
-						port: 1337,
-						protocol: 'https',
-						options: undefined
-					}
-				]
-			});
-		});
-
-		it('parses single configs', () => {
-			expect((new InfluxDB({database: 'foo', host: '192.168.0.1'}) as any)._options).to.deep.equal({
-				username: 'root',
-				password: 'root',
-				database: 'foo',
-				pool: undefined,
-				schema: [],
-				hosts: [
-					{
-						host: '192.168.0.1',
-						port: 8086,
-						protocol: 'http',
-						options: undefined
-					}
-				]
-			});
-		});
-
-		it('parses cluster configs', () => {
-			expect(
-				(new InfluxDB({
-					database: 'foo',
-					hosts: [{host: '192.168.0.1', options: {ca: null}}]
-				}) as any)._options,
-			).to.deep.equal({
-				username: 'root',
-				password: 'root',
-				database: 'foo',
-				schema: [],
-				hosts: [
-					{
-						host: '192.168.0.1',
-						port: 8086,
-						protocol: 'http',
-						options: {ca: null}
-					}
-				]
-			});
-		});
-
-		it('parses parses schema', () => {
-			let client = new InfluxDB({
-				schema: [
-					{
-						database: 'my_db',
-						measurement: 'my_measurement',
-						fields: {},
-						tags: ['my_tag']
-					}
-				],
-				hosts: [{host: '192.168.0.1', options: undefined}]
-			}) as any;
-
-			expect(client._schema.my_db.my_measurement).to.not.be.undefined;
-
-			client = new InfluxDB({
-				schema: [
-					{
-						measurement: 'my_measurement',
-						fields: {},
-						tags: ['my_tag']
-					}
-				],
-				database: 'my_db',
-				hosts: [{host: '192.168.0.1'}]
-			}) as any;
-
-			expect(client._schema.my_db.my_measurement).to.not.be.undefined;
-
-			expect(() => {
-				new InfluxDB({ // eslint-disable-line no-new
-					schema: [
-						{
-							measurement: 'my_measurement',
-							fields: {},
-							tags: ['my_tag']
-						}
-					],
-					hosts: [{host: '192.168.0.1'}]
-				});
-			}).to.throw(/no default database is provided/);
-		});
-	});
-
-	describe('methods', () => {
-		let influx: InfluxDB;
-		let pool: Pool;
-		const expectations: Array<() => void> = [];
-		beforeEach(() => {
-			influx = new InfluxDB({
-				hosts: [],
-				schema: [
-					{
-						database: 'my_db',
-						measurement: 'my_schemed_measure',
-						tags: ['my_tag'],
-						fields: {
-							int: FieldType.INTEGER,
-							float: FieldType.FLOAT,
-							string: FieldType.STRING,
-							bool: FieldType.BOOLEAN
-						}
-					}
-				]
-			});
-			pool = (influx as any)._pool;
-
-			sinon.stub(pool, 'discard');
-			sinon.stub(pool, 'json');
-			sinon.stub(pool, 'text');
-		});
-
-		afterEach(() => {
-			while (expectations.length) {
-				expectations.pop()();
-			}
-		});
-
-		const setDefaultDB = (db: string): void => {
-			(influx as any)._options.database = db;
-		};
-
-		const expectQuery = (
-			method: keyof Pool,
-			options: string | any,
-			httpMethod: string = 'POST',
-			yields: any = {results: [{}]},
-		): void => {
-			if (typeof options === 'string') {
-				options = {q: options};
-			}
-
-			(pool[method] as any).returns(Promise.resolve(yields));
-			expectations.push(() => {
-				expect(pool[method]).to.have.been.calledWith({
-					method: httpMethod,
-					path: '/query',
-					query: {
-						u: 'root',
-						p: 'root',
-						...options
-					}
-				});
-			});
-		};
-
-		const expectWrite = (body: string, options: any): void => {
-			if (typeof options === 'string') {
-				options = {q: options};
-			}
-
-			(pool.discard as any).returns(Promise.resolve());
-			expectations.push(() => {
-				expect(pool.discard).to.have.been.calledWith({
-					method: 'POST',
-					path: '/write',
-					body,
-					query: {
-						u: 'root',
-						p: 'root',
-						...options
-					}
-				});
-			});
-		};
-
-		it('.createDatabase()', () => {
-			expectQuery('json', 'create database "foo"');
-			influx.createDatabase('foo');
-			expectQuery('json', 'create database "f\\"oo"');
-			influx.createDatabase('f"oo');
-		});
-
-		it('.dropDatabase()', () => {
-			expectQuery('json', 'drop database "foo"');
-			influx.dropDatabase('foo');
-			expectQuery('json', 'drop database "f\\"oo"');
-			influx.dropDatabase('f"oo');
-    });
-
-    it('.dropShard()', () => {
-			expectQuery('json', 'drop shard 1');
-			influx.dropShard(1);
-    });
-
-
-		it('.getDatabaseNames()', () => {
-			expectQuery('json', 'show databases', 'GET', dbFixture('showDatabases'));
-			return influx.getDatabaseNames().then(names => {
-				expect(names).to.deep.equal(['_internal', 'influx_test_gen']);
-			});
-		});
-
-		it('.getMeasurements()', () => {
-			setDefaultDB('mydb');
-			expectQuery(
-				'json',
-				{
-					db: 'mydb',
-					q: 'show measurements'
-				},
-				'GET',
-				dbFixture('showMeasurements'),
-			);
-
-			return influx.getMeasurements().then(names => {
-				expect(names).to.deep.equal(['series_0', 'series_1', 'series_2']);
-			});
-		});
-
-		it('.getSeries() from all', () => {
-			setDefaultDB('mydb');
-			expectQuery(
-				'json',
-				{
-					db: 'mydb',
-					q: 'show series'
-				},
-				'GET',
-				dbFixture('showSeries'),
-			);
-
-			return influx.getSeries().then(names => {
-				expect(names).to.deep.equal([
-					'series_0,my_tag=0',
-					'series_0,my_tag=1',
-					'series_0,my_tag=5',
-					'series_0,my_tag=6',
-					'series_0,my_tag=7',
-					'series_0,my_tag=8',
-					'series_0,my_tag=9',
-					'series_1,my_tag=0',
-					'series_1,my_tag=2',
-					'series_1,my_tag=4',
-					'series_1,my_tag=5',
-					'series_1,my_tag=6',
-					'series_1,my_tag=7',
-					'series_1,my_tag=8',
-					'series_1,my_tag=9',
-					'series_2,my_tag=1',
-					'series_2,my_tag=2',
-					'series_2,my_tag=3',
-					'series_2,my_tag=4',
-					'series_2,my_tag=5',
-					'series_2,my_tag=6',
-					'series_2,my_tag=7',
-					'series_2,my_tag=8',
-					'series_2,my_tag=9'
-				]);
-			});
-		});
-
-		it('.getSeries() from single', () => {
-			expectQuery(
-				'json',
-				{
-					db: 'mydb',
-					q: 'show series from "measure_1"'
-				},
-				'GET',
-				dbFixture('showSeriesFromOne'),
-			);
-			return influx
-				.getSeries({
-					database: 'mydb',
-					measurement: 'measure_1'
-				})
-				.then(names => {
-					expect(names).to.deep.equal([
-						'series_1,my_tag=0',
-						'series_1,my_tag=2',
-						'series_1,my_tag=4',
-						'series_1,my_tag=5',
-						'series_1,my_tag=6',
-						'series_1,my_tag=7',
-						'series_1,my_tag=8',
-						'series_1,my_tag=9'
-					]);
-				});
-		});
-
-		it('.dropMeasurement()', () => {
-			expectQuery('json', {
-				db: 'my_db',
-				q: 'drop measurement "series_1"'
-			});
-			return influx.dropMeasurement('series_1', 'my_db');
-		});
-
-		describe('.dropSeries()', () => {
-			beforeEach(() => setDefaultDB('my_db'));
-
-			it('drops with only from clause by string', () => {
-				expectQuery('json', {db: 'my_db', q: 'drop series from "series_0"'});
-				influx.dropSeries({measurement: '"series_0"'});
-			});
-
-			it('drops with only from clause by builder', () => {
-				expectQuery('json', {db: 'my_db', q: 'drop series from "series_0"'});
-				influx.dropSeries({measurement: m => m.name('series_0')});
-			});
-
-			it('drops with only where clause by string', () => {
-				expectQuery('json', {db: 'my_db', q: 'drop series where "my_tag" = 1'});
-				influx.dropSeries({where: '"my_tag" = 1'});
-			});
-
-			it('drops with only where clause by builder', () => {
-				expectQuery('json', {db: 'my_db', q: 'drop series where "my_tag" = 1'});
-				influx.dropSeries({where: e => e.tag('my_tag').equals.value(1)});
-			});
-
-			it('drops with both', () => {
-				expectQuery('json', {db: 'my_db', q: 'drop series from "series_0" where "my_tag" = 1'});
-				influx.dropSeries({
-					measurement: m => m.name('series_0'),
-					where: e => e.tag('my_tag').equals.value(1)
-				});
-			});
-		});
-
-		it('.getUsers()', () => {
-			expectQuery('json', 'show users', 'GET', dbFixture('showUsers'));
-			return influx.getUsers().then(names => {
-				expect(names.slice()).to.deep.equal([
-					{user: 'john', admin: true},
-					{user: 'steve', admin: false}
-				]);
-			});
-		});
-
-		describe('.createUser()', () => {
-			it('works with admin specified == true', () => {
-				expectQuery(
-					'json',
-					'create user "con\\"nor" with password \'pa55\\\'word\' with all privileges',
-				);
-				return influx.createUser('con"nor', 'pa55\'word', true);
-			});
-			it('works with admin specified == false', () => {
-				expectQuery('json', 'create user "con\\"nor" with password \'pa55\\\'word\'');
-				return influx.createUser('con"nor', 'pa55\'word', false);
-			});
-			it('works with admin unspecified', () => {
-				expectQuery('json', 'create user "con\\"nor" with password \'pa55\\\'word\'');
-				return influx.createUser('con"nor', 'pa55\'word');
-			});
-		});
-
-		describe('.grantPrivilege()', () => {
-			it('queries correctly', () => {
-				expectQuery('json', 'grant READ on "my_\\"_db" to "con\\"nor"');
-				return influx.grantPrivilege('con"nor', 'READ', 'my_"_db');
-			});
-			it('throws if DB unspecified', () => {
-				expect(() => influx.grantPrivilege('con"nor', 'READ')).to.throw(/default database/);
-			});
-			it('fills in default DB', () => {
-				setDefaultDB('my_\\"_db');
-				expectQuery('json', 'grant READ on "my_\\"_db" to "con\\"nor"');
-				return influx.grantPrivilege('con"nor', 'READ', 'my_"_db');
-			});
-		});
-
-		describe('.revokePrivilege()', () => {
-			it('queries correctly', () => {
-				expectQuery('json', 'revoke READ on "my_\\"_db" from "con\\"nor"');
-				return influx.revokePrivilege('con"nor', 'READ', 'my_"_db');
-			});
-			it('throws if DB unspecified', () => {
-				expect(() => influx.revokePrivilege('con"nor', 'READ')).to.throw(/default database/);
-			});
-			it('fills in default DB', () => {
-				setDefaultDB('my_\\"_db');
-				expectQuery('json', 'revoke READ on "my_\\"_db" from "con\\"nor"');
-				return influx.revokePrivilege('con"nor', 'READ', 'my_"_db');
-			});
-		});
-
-		it('.grantAdminPrivilege()', () => {
-			expectQuery('json', 'grant all to "con\\"nor"');
-			return influx.grantAdminPrivilege('con"nor');
-		});
-
-		it('.revokeAdminPrivilege()', () => {
-			expectQuery('json', 'revoke all from "con\\"nor"');
-			return influx.revokeAdminPrivilege('con"nor');
-		});
-
-		it('.dropUser()', () => {
-			expectQuery('json', 'drop user "con\\"nor"');
-			return influx.dropUser('con"nor');
-		});
-
-		describe('.createContinuousQuery()', () => {
-			it('queries correctly no resample', () => {
-				expectQuery('json', 'create continuous query "my_\\"q" on "my_\\"_db"  begin foo end');
-				return influx.createContinuousQuery('my_"q', 'foo', 'my_"_db');
-			});
-			it('queries correctly with resample', () => {
-				expectQuery(
-					'json',
-					'create continuous query "my_\\"q" on "my_\\"_db" resample for 4m begin foo end',
-				);
-				return influx.createContinuousQuery('my_"q', 'foo', 'my_"_db', 'resample for 4m');
-			});
-			it('throws if DB unspecified', () => {
-				expect(() => influx.createContinuousQuery('my_"q', 'foo')).to.throw(/default database/);
-			});
-			it('fills in default DB', () => {
-				setDefaultDB('my_"_db');
-				expectQuery('json', 'create continuous query "my_\\"q" on "my_\\"_db"  begin foo end');
-				return influx.createContinuousQuery('my_"q', 'foo');
-			});
-		});
-
-		describe('.dropContinuousQuery()', () => {
-			it('queries correctly', () => {
-				expectQuery('json', 'drop continuous query "my_\\"q" on "my_\\"_db"');
-				return influx.dropContinuousQuery('my_"q', 'my_"_db');
-			});
-			it('throws if DB unspecified', () => {
-				expect(() => influx.dropContinuousQuery('my_"q')).to.throw(/default database/);
-			});
-			it('fills in default DB', () => {
-				setDefaultDB('my_"_db');
-				expectQuery('json', 'drop continuous query "my_\\"q" on "my_\\"_db"');
-				return influx.dropContinuousQuery('my_"q');
-			});
-		});
-
-		describe('.showContinousQueries()', () => {
-			it('queries correctly', () => {
-				expectQuery('json', {q: 'show continuous queries', db: 'my_db'}, 'GET');
-				return influx.showContinousQueries('my_db');
-			});
-			it('throws if DB unspecified', () => {
-				expect(() => influx.showContinousQueries()).to.throw(/default database/);
-			});
-			it('fills in default DB', () => {
-				setDefaultDB('my_db');
-				expectQuery('json', {q: 'show continuous queries', db: 'my_db'}, 'GET');
-				return influx.showContinousQueries();
-			});
-		});
-
-		describe('.writePoints()', () => {
-			it('writes with all options specified without a schema', () => {
-				expectWrite('mymeas,my_tag=1 myfield=90 1463683075', {
-					precision: 's',
-					rp: '1day',
-					db: 'my_db'
-				});
-
-				return influx.writePoints(
-					[
-						{
-							measurement: 'mymeas',
-							tags: {my_tag: '1'},
-							fields: {myfield: 90},
-							timestamp: new Date(1463683075000)
-						}
-					],
-					{
-						database: 'my_db',
-						precision: 's',
-						retentionPolicy: '1day'
-					},
-				);
-			});
-
-			it('writes using default options without a schema', () => {
-				setDefaultDB('my_db');
-				expectWrite('mymeas,my_tag=1 myfield=90 1463683075000000000', {
-					precision: 'n',
-					rp: undefined,
-					db: 'my_db'
-				});
-
-				return influx.writePoints([
-					{
-						measurement: 'mymeas',
-						tags: {my_tag: '1'},
-						fields: {myfield: 90},
-						timestamp: new Date(1463683075000)
-					}
-				]);
-			});
-
-			it('uses a schema to coerce', () => {
-				setDefaultDB('my_db');
-				expectWrite('my_schemed_measure,my_tag=1 bool=T,float=43,int=42i', {
-					precision: 'n',
-					rp: undefined,
-					db: 'my_db'
-				});
-
-				return influx.writePoints([
-					{
-						measurement: 'my_schemed_measure',
-						tags: {my_tag: '1'},
-						fields: {
-							int: 42,
-							float: 43,
-							bool: true
-						}
-					}
-				]);
-			});
-
-			it('throws on schema violations', () => {
-				setDefaultDB('my_db');
-
-				expect(() => {
-					influx.writePoints([
-						{
-							measurement: 'my_schemed_measure',
-							tags: {not_a_tag: '1'}
-						}
-					]);
-				}).to.throw(/extraneous tags/i);
-
-				expect(() => {
-					influx.writePoints([
-						{
-							measurement: 'my_schemed_measure',
-							fields: {not_a_field: '1'}
-						}
-					]);
-				}).to.throw(/extraneous fields/i);
-
-				expect(() => {
-					influx.writePoints([
-						{
-							measurement: 'my_schemed_measure',
-							fields: {bool: 'lol, not a bool'}
-						}
-					]);
-				}).to.throw(/expected bool/i);
-			});
-
-			it('handles lack of tags', () => {
-				expectWrite('mymeas myfield=90', {
-					precision: 'n',
-					rp: undefined,
-					db: 'my_db'
-				});
-
-				return influx.writePoints(
-					[
-						{
-							measurement: 'mymeas',
-							fields: {myfield: 90}
-						}
-					],
-					{database: 'my_db'},
-				);
-			});
-
-			it('handles lack of fields', () => {
-				expectWrite('mymeas,my_tag=90', {
-					precision: 'n',
-					rp: undefined,
-					db: 'my_db'
-				});
-
-				return influx.writePoints(
-					[
-						{
-							measurement: 'mymeas',
-							tags: {my_tag: '90'}
-						}
-					],
-					{database: 'my_db'},
-				);
-			});
-
-			it('handles multiple tags', () => {
-				expectWrite('mymeas,my_tag1=90,my_tag2=45', {
-					precision: 'n',
-					rp: undefined,
-					db: 'my_db'
-				});
-
-				return influx.writePoints(
-					[
-						{
-							measurement: 'mymeas',
-							tags: {my_tag1: '90', my_tag2: '45'}
-						}
-					],
-					{database: 'my_db'},
-				);
-			});
-
-			it('writes with the .writeMeasurement method', () => {
-				setDefaultDB('my_db');
-				expectWrite('mymeas,my_tag=1 myfield=90 1463683075000000000', {
-					precision: 'n',
-					rp: undefined,
-					db: 'my_db'
-				});
-
-				return influx.writeMeasurement('mymeas', [
-					{
-						tags: {my_tag: '1'},
-						fields: {myfield: 90},
-						timestamp: new Date(1463683075000)
-					}
-				]);
-			});
-
-			it('accepts nanoseconds (as ms)', () => {
-				setDefaultDB('my_db');
-				expectWrite('mymeas,my_tag=1 myfield=90 1463683075000000000', {
-					precision: 'n',
-					rp: undefined,
-					db: 'my_db'
-				});
-
-				return influx.writeMeasurement('mymeas', [
-					{
-						tags: {my_tag: '1'},
-						fields: {myfield: 90},
-						timestamp: toNanoDate('1463683075000000000')
-					}
-				]);
-			});
-
-			it('accepts timestamp overriding', () => {
-				setDefaultDB('my_db');
-				expectWrite('mymeas,my_tag=1 myfield=90 1463683075000', {
-					precision: 'ms',
-					rp: undefined,
-					db: 'my_db'
-				});
-
-				return influx.writeMeasurement(
-					'mymeas',
-					[
-						{
-							tags: {my_tag: '1'},
-							fields: {myfield: 90},
-							timestamp: toNanoDate('1463683075000000000')
-						}
-					],
-					{precision: 'ms'},
-				);
-			});
-		});
-
-		describe('.query', () => {
-			beforeEach(() => setDefaultDB('my_db'));
-
-			it('runs raw queries', () => {
-				expectQuery(
-					'json',
-					{
-						q: 'select * from series_0',
-						epoch: undefined,
-						rp: undefined,
-						db: 'my_db'
-					},
-					'GET',
-					dbFixture('selectFromOne'),
-				);
-
-				return influx.queryRaw('select * from series_0').then(res => {
-					expect(res).to.deep.equal(dbFixture('selectFromOne'));
-				});
-			});
-
-			it('parses query output', () => {
-				expectQuery(
-					'json',
-					{
-						q: 'select * from series_0',
-						epoch: undefined,
-						rp: undefined,
-						db: 'my_db'
-					},
-					'GET',
-					dbFixture('selectFromOne'),
-				);
-
-				return influx.query('select * from series_0').then(res => {
-					expect(res.slice()).to.deep.equal([
-						{time: new Date('2016-09-29T02:19:09.38Z'), my_tag: '1', my_value: 67},
-						{time: new Date('2016-09-29T02:19:09.379Z'), my_tag: '1', my_value: 32}
-					]);
-				});
-			});
-
-			it('selects from multiple', () => {
-				expectQuery(
-					'json',
-					{
-						q: 'select * from series_0;select * from series_1',
-						epoch: undefined,
-						rp: undefined,
-						db: 'my_db'
-					},
-					'GET',
-					dbFixture('selectFromOne'),
-				);
-
-				return influx.query(['select * from series_0', 'select * from series_1']);
-			});
-
-			it('passes in options', () => {
-				expectQuery(
-					'json',
-					{
-						q: 'select * from series_0',
-						epoch: 'ms',
-						rp: 'asdf',
-						db: 'my_db'
-					},
-					'GET',
-					dbFixture('selectFromOne'),
-				);
-
-				return influx.query(['select * from series_0'], {
-					precision: 'ms',
-					retentionPolicy: 'asdf'
-				});
-			});
-
-			it('rewrites nanosecond precisions', () => {
-				expectQuery(
-					'json',
-					{
-						q: 'select * from series_0',
-						epoch: undefined,
-						rp: 'asdf',
-						db: 'my_db'
-					},
-					'GET',
-					dbFixture('selectFromOne'),
-				);
-
-				return influx.query(['select * from series_0'], {
-					precision: 'n',
-					retentionPolicy: 'asdf'
-				});
-			});
-		});
-
-		describe('.createRetentionPolicy', () => {
-			beforeEach(() => setDefaultDB('my_db'));
-
-			it('creates non-default policies', () => {
-				expectQuery(
-					'json',
-					'create retention policy "7d\\"" on "test" duration 7d replication 1',
-				);
-
-				return influx.createRetentionPolicy('7d"', {
-					database: 'test',
-					duration: '7d',
-					replication: 1
-				});
-			});
-
-			it('creates default policies', () => {
-				expectQuery(
-					'json',
-					'create retention policy "7d\\"" on "my_db" duration 7d replication 1 default',
-				);
-
-				return influx.createRetentionPolicy('7d"', {
-					duration: '7d',
-					replication: 1,
-					isDefault: true
-				});
-			});
-		});
-
-		describe('.alterRetentionPolicy', () => {
-			beforeEach(() => setDefaultDB('my_db'));
-
-			it('creates non-default policies', () => {
-				expectQuery(
-					'json',
-					'alter retention policy "7d\\"" on "test" duration 7d replication 1',
-				);
-
-				return influx.alterRetentionPolicy('7d"', {
-					database: 'test',
-					duration: '7d',
-					replication: 1
-				});
-			});
-
-			it('creates default policies', () => {
-				expectQuery(
-					'json',
-					'alter retention policy "7d\\"" on "my_db" duration 7d replication 1 default',
-				);
-
-				return influx.alterRetentionPolicy('7d"', {
-					duration: '7d',
-					replication: 1,
-					isDefault: true
-				});
-			});
-		});
-
-		it('drops retention policies', () => {
-			setDefaultDB('my_db');
-			expectQuery('json', 'drop retention policy "7d\\"" on "my_db"');
-			return influx.dropRetentionPolicy('7d"');
-		});
-
-		it('shows retention policies', () => {
-			const data = dbFixture('showRetentionPolicies');
-			expectQuery('json', 'show retention policies on "my\\"db"', 'GET', data);
-			influx.showRetentionPolicies('my"db');
-			setDefaultDB('my_db');
-			expectQuery('json', 'show retention policies on "my_db"', 'GET', data);
-
-			return influx.showRetentionPolicies().then(res => {
-				expect(res.slice()).to.deep.equal([
-					{
-						name: 'autogen',
-						duration: '0s',
-						shardGroupDuration: '168h0m0s',
-						replicaN: 1,
-						default: true
-					},
-					{
-						name: '7d',
-						duration: '168h0m0s',
-						shardGroupDuration: '24h0m0s',
-						replicaN: 1,
-						default: false
-					}
-				]);
-			});
-		});
-
-		it('shows shards', () => {
-      setDefaultDB('_internal');
-      expectQuery('json', 'show shards ', 'GET', dbFixture('showShards'));
-			return influx.showShards().then(res => {
-				expect(res.slice()).to.deep.equal([
-					{
-						id: 1,
-						database: '_internal',
-						retention_policy: 'monitor',
-						shard_group: 1,
-						start_time: '2019-06-13T00:00:00Z',
-						end_time: '2019-06-14T00:00:00Z',
-						expiry_time: '2019-06-21T00:00:00Z',
-						owners: ''
-					}
-				]);
-			});
-		});
-	});
-=======
   describe('constructor', () => {
     it('uses default options', () => {
       expect((new InfluxDB() as any)._options).to.deep.equal({
@@ -1127,6 +226,11 @@
       influx.dropDatabase('foo');
       expectQuery('json', 'drop database "f\\"oo"');
       influx.dropDatabase('f"oo');
+    });
+
+    it('.dropShard()', () => {
+      expectQuery('json', 'drop shard 1');
+      influx.dropShard(1);
     });
 
     it('.getDatabaseNames()', () => {
@@ -1392,7 +496,6 @@
           [
             {
               measurement: 'mymeas',
-              // eslint-disable-next-line @typescript-eslint/camelcase
               tags: { my_tag: '1' },
               fields: { myfield: 90 },
               timestamp: new Date(1463683075000),
@@ -1763,6 +866,24 @@
         ]);
       });
     });
+
+    it('shows shards', () => {
+      setDefaultDB('_internal');
+      expectQuery('json', 'show shards ', 'GET', dbFixture('showShards'));
+      return influx.showShards().then(res => {
+        expect(res.slice()).to.deep.equal([
+          {
+            id: 1,
+            database: '_internal',
+            retention_policy: 'monitor',
+            shard_group: 1,
+            start_time: '2019-06-13T00:00:00Z',
+            end_time: '2019-06-14T00:00:00Z',
+            expiry_time: '2019-06-21T00:00:00Z',
+            owners: '',
+          },
+        ]);
+      });
+    });
   });
->>>>>>> 628b242e
 });