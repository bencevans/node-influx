--- conflicted
+++ resolved
@@ -16,19 +16,13 @@
       .then(() => writeSampleData(db));
   });
 
-<<<<<<< HEAD
-	it('shows databases', () => {
-		return db.getDatabaseNames().then(res => expect(res).contain('influx_test_db'));
+  it('shows databases', () => {
+    return db.getDatabaseNames().then(res => expect(res).contain('influx_test_db'));
   });
 
   it('shows shards', () => {
-		return db.showShards('influx_test_db').then(res => expect(res[0]).to.have.property('database', 'influx_test_db' ));
-	});
-=======
-  it('shows databases', () => {
-    return db.getDatabaseNames().then(res => expect(res).contain('influx_test_db'));
+    return db.showShards('influx_test_db').then(res => expect(res[0]).to.have.property('database', 'influx_test_db'));
   });
->>>>>>> 628b242e
 
   it('writes complex values (issue #242)', () => {
     const original = JSON.stringify({ a: JSON.stringify({ b: 'c c' }) });
@@ -53,27 +47,6 @@
     });
   });
 
-<<<<<<< HEAD
-	it('drops series', () => {
-		return db
-			.dropSeries({
-				where: e => e.tag('randtag').equals.value('1'),
-				measurement: 'h2o_quality'
-			})
-			.then(() => db.getSeries())
-			.then(res => expect(res).to.not.contain('h2o_quality,location=coyote_creek,randtag=1'));
-  });
-  /* Can work when PR accepted
-  it('drops shard', () => {
-    const shards_in_db =  db.showShards('influx_test_db') ;
-    const first_shard_number  = shards_in_db[0].id;
-    return db
-			.dropShard(first_shard_number)
-			.then(() => db.showShards('influx_test_db'))
-			.then(res => expect(res[0]).to.not.contain(`id=${first_shard_number}`));
-  });
-  */
-=======
   it('drops series', () => {
     return db
       .dropSeries({
@@ -83,7 +56,6 @@
       .then(() => db.getSeries())
       .then(res => expect(res).to.not.contain('h2o_quality,location=coyote_creek,randtag=1'));
   });
->>>>>>> 628b242e
 
   it('gets measurements', () => {
     return db.getMeasurements().then(res => expect(res).to.deep.equal(['h2o_feet', 'h2o_quality']));
