/**
 * When run, this file runs queries against the local influx server and saves
 * responses to queries as fixture files against which unit tests can be built,
 * so that they may run faster and more repeatably, and so that users can
 * quickly test the adapter against many database versions.
 *
 * Almost all Influx queries follow a set of standard responses. Thus we won't
 * be exhaustively creating fixtures for every type of query in existence, just
 * every query for which we do special parsing on its response.
 *
 * Each query is run in series, it's expected that this gets run against
 * a clean install/db with admin privileges.
 */

'use strict'

const querystring = require('querystring')
const fetch = require('node-fetch')
const path = require('path')
const db = 'influx_test_gen'
const fs = require('fs')

const queries = [
  // clean up from any old/failed tests:
  update(`drop database "${db}"`),
  update(`drop user john`),
  update(`drop user steve`),

  update(`create database "${db}"`),
  fixture('showDatabases', 'show databases'),

  update('create user "john" with password \'password\' with all privileges', { db }),
  update('create user "steve" with password \'password\'', { db }),
  fixture('showUsers', 'show users', { db }),

  write(fs.readFileSync(path.join(__dirname, 'fixtures_test_data.txt')), { db }),
  fixture('showMeasurements', 'show measurements', { db }),
  fixture('showSeries', 'show series', { db }),
  fixture('showSeriesFromOne', 'show series from series_1', { db }),
  fixture('selectFromEmpty', 'select * from not_a_series', { db }),
  fixture('selectFromOne', 'select * from series_0 where my_tag = \'1\' order by time desc', { db }),
  fixture('selectFromGroup', 'select top(my_value, 1) from series_0 group by my_tag order by time desc', { db }),
  fixture('error', 'this is not a valid query!'),

  update(`create retention policy "7d" on "${db}" duration 7d replication 1`),
  fixture('showRetentionPolicies', `show retention policies on "${db}"`),

<<<<<<< HEAD
  fixture('showShards', 'show shards'),
=======
  update(`drop shard 1`),
>>>>>>> 1dac8241

  update(`drop user john`),
  update(`drop user steve`),
  update(`drop database "${db}"`)
]

const influxHost = process.env.INFLUX_HOST || 'http://localhost:8086'

let fixtureDir // filled in in boot()

/**
 * Writes a single line to the database, in line protocol format.
 * @param  {Object} params
 * @param  {String} body
 * @return {Function}
 */
function write (body, params) {
  return () => fetch(
    `${influxHost}/write?${querystring.stringify(params)}`,
    { method: 'POST', body }
  )
}

/**
 * Runs a single read query against the db.
 * @param  {Object} params
 * @param  {String} line
 * @return {Function}
 */
function query (query, params = {}) {
  params.q = query
  return () => fetch(
    `${influxHost}/query?${querystring.stringify(params)}`,
    { method: 'GET' }
  ).then(res => res.json())
}

/**
 * Runs a single update query against the db.
 * @param  {Object} params
 * @param  {String} line
 * @return {Function}
 */
function update (query, params = {}) {
  params.q = query
  return () => fetch(
    `${influxHost}/query?${querystring.stringify(params)}`,
    { method: 'POST' }
  ).then(res => {
    if (!res.ok) {
      return res.text().then(body => {
        throw new Error(`Unsuccessful update. Response: ${res.status}, body: ${body}`)
      })
    }
    return res.buffer()
  })
}

/**
 * Runs a query against the database and saves it as a fixture file.
 * @param  {String} fixtureName
 * @param  {Object} params
 * @param  {String} body
 * @return {Function}
 */
function fixture (fixtureName, body, params = {}) {
  return () => query(body, params)().then(res => {
    const name = path.join(fixtureDir, `${fixtureName}.json`)
    fs.writeFileSync(name, JSON.stringify(res, null, 2) + '\n')
    console.log(`Created ${name}`)
  })
}

exports.boot = () => {
  return fetch(`${influxHost}/ping`)
  .then(res => {
    const version = res.headers.get('X-InfluxDB-Version')
    fixtureDir = path.join(__dirname, 'fixture', version)

    if (!fs.existsSync(fixtureDir)) {
      fs.mkdirSync(fixtureDir)
    }

    return (function run (i) {
      if (i === queries.length) {
        return
      }

      return queries[i]()
      .then(() => run(i + 1))
    })(0)
  })
}

if (require.main === module) {
  exports.boot()
  .then(() => process.exit(0))
  .catch(err => {
    console.error(err.stack || err)
    process.exit(1)
  })
}
<|MERGE_RESOLUTION|>--- conflicted
+++ resolved
@@ -12,13 +12,13 @@
  * a clean install/db with admin privileges.
  */
 
-'use strict'
+"use strict";
 
-const querystring = require('querystring')
-const fetch = require('node-fetch')
-const path = require('path')
-const db = 'influx_test_gen'
-const fs = require('fs')
+const querystring = require("querystring");
+const fetch = require("node-fetch");
+const path = require("path");
+const db = "influx_test_gen";
+const fs = require("fs");
 
 const queries = [
   // clean up from any old/failed tests:
@@ -27,38 +27,39 @@
   update(`drop user steve`),
 
   update(`create database "${db}"`),
-  fixture('showDatabases', 'show databases'),
+  fixture("showDatabases", "show databases"),
 
-  update('create user "john" with password \'password\' with all privileges', { db }),
-  update('create user "steve" with password \'password\'', { db }),
-  fixture('showUsers', 'show users', { db }),
+  update("create user \"john\" with password 'password' with all privileges", { db }),
+  update("create user \"steve\" with password 'password'", { db }),
+  fixture("showUsers", "show users", { db }),
 
-  write(fs.readFileSync(path.join(__dirname, 'fixtures_test_data.txt')), { db }),
-  fixture('showMeasurements', 'show measurements', { db }),
-  fixture('showSeries', 'show series', { db }),
-  fixture('showSeriesFromOne', 'show series from series_1', { db }),
-  fixture('selectFromEmpty', 'select * from not_a_series', { db }),
-  fixture('selectFromOne', 'select * from series_0 where my_tag = \'1\' order by time desc', { db }),
-  fixture('selectFromGroup', 'select top(my_value, 1) from series_0 group by my_tag order by time desc', { db }),
-  fixture('error', 'this is not a valid query!'),
+  write(fs.readFileSync(path.join(__dirname, "fixtures_test_data.txt")), { db }),
+  fixture("showMeasurements", "show measurements", { db }),
+  fixture("showSeries", "show series", { db }),
+  fixture("showSeriesFromOne", "show series from series_1", { db }),
+  fixture("selectFromEmpty", "select * from not_a_series", { db }),
+  fixture("selectFromOne", "select * from series_0 where my_tag = '1' order by time desc", { db }),
+  fixture(
+    "selectFromGroup",
+    "select top(my_value, 1) from series_0 group by my_tag order by time desc",
+    { db }
+  ),
+  fixture("error", "this is not a valid query!"),
 
   update(`create retention policy "7d" on "${db}" duration 7d replication 1`),
-  fixture('showRetentionPolicies', `show retention policies on "${db}"`),
+  fixture("showRetentionPolicies", `show retention policies on "${db}"`),
 
-<<<<<<< HEAD
-  fixture('showShards', 'show shards'),
-=======
+  fixture("showShards", "show shards"),
   update(`drop shard 1`),
->>>>>>> 1dac8241
 
   update(`drop user john`),
   update(`drop user steve`),
   update(`drop database "${db}"`)
-]
+];
 
-const influxHost = process.env.INFLUX_HOST || 'http://localhost:8086'
+const influxHost = process.env.INFLUX_HOST || "http://localhost:8086";
 
-let fixtureDir // filled in in boot()
+let fixtureDir; // filled in in boot()
 
 /**
  * Writes a single line to the database, in line protocol format.
@@ -66,11 +67,9 @@
  * @param  {String} body
  * @return {Function}
  */
-function write (body, params) {
-  return () => fetch(
-    `${influxHost}/write?${querystring.stringify(params)}`,
-    { method: 'POST', body }
-  )
+function write(body, params) {
+  return () =>
+    fetch(`${influxHost}/write?${querystring.stringify(params)}`, { method: "POST", body });
 }
 
 /**
@@ -79,12 +78,12 @@
  * @param  {String} line
  * @return {Function}
  */
-function query (query, params = {}) {
-  params.q = query
-  return () => fetch(
-    `${influxHost}/query?${querystring.stringify(params)}`,
-    { method: 'GET' }
-  ).then(res => res.json())
+function query(query, params = {}) {
+  params.q = query;
+  return () =>
+    fetch(`${influxHost}/query?${querystring.stringify(params)}`, { method: "GET" }).then(res =>
+      res.json()
+    );
 }
 
 /**
@@ -93,19 +92,17 @@
  * @param  {String} line
  * @return {Function}
  */
-function update (query, params = {}) {
-  params.q = query
-  return () => fetch(
-    `${influxHost}/query?${querystring.stringify(params)}`,
-    { method: 'POST' }
-  ).then(res => {
-    if (!res.ok) {
-      return res.text().then(body => {
-        throw new Error(`Unsuccessful update. Response: ${res.status}, body: ${body}`)
-      })
-    }
-    return res.buffer()
-  })
+function update(query, params = {}) {
+  params.q = query;
+  return () =>
+    fetch(`${influxHost}/query?${querystring.stringify(params)}`, { method: "POST" }).then(res => {
+      if (!res.ok) {
+        return res.text().then(body => {
+          throw new Error(`Unsuccessful update. Response: ${res.status}, body: ${body}`);
+        });
+      }
+      return res.buffer();
+    });
 }
 
 /**
@@ -115,40 +112,40 @@
  * @param  {String} body
  * @return {Function}
  */
-function fixture (fixtureName, body, params = {}) {
-  return () => query(body, params)().then(res => {
-    const name = path.join(fixtureDir, `${fixtureName}.json`)
-    fs.writeFileSync(name, JSON.stringify(res, null, 2) + '\n')
-    console.log(`Created ${name}`)
-  })
+function fixture(fixtureName, body, params = {}) {
+  return () =>
+    query(body, params)().then(res => {
+      const name = path.join(fixtureDir, `${fixtureName}.json`);
+      fs.writeFileSync(name, JSON.stringify(res, null, 2) + "\n");
+      console.log(`Created ${name}`);
+    });
 }
 
 exports.boot = () => {
-  return fetch(`${influxHost}/ping`)
-  .then(res => {
-    const version = res.headers.get('X-InfluxDB-Version')
-    fixtureDir = path.join(__dirname, 'fixture', version)
+  return fetch(`${influxHost}/ping`).then(res => {
+    const version = res.headers.get("X-InfluxDB-Version");
+    fixtureDir = path.join(__dirname, "fixture", version);
 
     if (!fs.existsSync(fixtureDir)) {
-      fs.mkdirSync(fixtureDir)
+      fs.mkdirSync(fixtureDir);
     }
 
-    return (function run (i) {
+    return (function run(i) {
       if (i === queries.length) {
-        return
+        return;
       }
 
-      return queries[i]()
-      .then(() => run(i + 1))
-    })(0)
-  })
-}
+      return queries[i]().then(() => run(i + 1));
+    })(0);
+  });
+};
 
 if (require.main === module) {
-  exports.boot()
-  .then(() => process.exit(0))
-  .catch(err => {
-    console.error(err.stack || err)
-    process.exit(1)
-  })
-}
+  exports
+    .boot()
+    .then(() => process.exit(0))
+    .catch(err => {
+      console.error(err.stack || err);
+      process.exit(1);
+    });
+}